'use strict'

const {
  GraphQLSchema,
  GraphQLObjectType
} = require('graphql')
const SchemaBuilder = require('./src/schema_builder.js')
const ResolverBuilder = require('./src/resolver_builder.js')
const GraphQLTools = require('./src/graphql_tools.js')
const Preprocessor = require('./src/preprocessor.js')
const Oas3Tools = require('./src/oas_3_tools.js')
const AuthBuilder = require('./src/auth_builder.js')
const Swagger2OpenAPI = require('swagger2openapi')
const OASValidator = require('swagger2openapi/validate.js')
const log = require('debug')('translation')

// increase stack trace logging for better debugging:
Error.stackTraceLimit = Infinity

/**
 * Creates a GraphQL interface from the given OpenAPI Specification.
 *
 * Some general notes:
 * - GraphQL interfaces rely on sanitized strings for (Input) Object Type names
 *   and fields. We perform sanitization only when assigning (field-) names, but
 *   keep keys in the OAS otherwise as-is, to ensure that inner-OAS references
 *   work as expected.
 * - GraphQL (Input) Object Types must have a unique name. Thus, sometimes Input
 *   Object Types and Object Types need separate names, despite them having the
 *   same structure. We thus append 'Input' to every Input Object Type's name
 *   as a convention.
 *
 *  TODO: edit below
 * - OasGraph can handle authentication through GraphQL. To do this, we can
 *  create two new intermediate Object Types called QueryViewer and
 *  MutationViewer that we can use to pass security credentials through the
 *  resolver context. We identify all the different security protocols and
 *  create parameters for the Viewer Object Types based on the data that each
 *  protocol requires. For example, a protocol that uses an API key will require
 *  a parameter to pass an API key and a protocol that uses Basic Auth will
 *  require two parameters to pass a username and password. Because GraphQL rely
 *  on sanitized strings for fields, we have to sanitize our parameter names,
 *  which take the form ${protocol name}_${protocol field} (e.g. MyApiKey_apiKey
 *  and MyBasicAuth_username and MyBasicAuth_password).
 *
 * @param  {object} spec Swagger / OpenAPI Specification 2.0 / 3.0.x
 * @return {promise}     Resolves on GraphQLSchema, rejects on error during
 * schema creation
 */
const createGraphQlSchema = (spec, options = {}) => {
  return new Promise((resolve, reject) => {
    // Some basic validation OAS
    if (typeof spec !== 'object') {
      throw new Error(`Invalid specification provided`)
    }

    // CASE: translate
    if (typeof spec.swagger === 'string' && spec.swagger === '2.0') {
      log(`Received Swagger - going to translate...`)
      Swagger2OpenAPI.convertObj(spec, {})
        .then(result => {
          resolve(translateOpenApiToGraphQL(result.openapi, options))
        })
        .catch(reject)
    // CASE: validate
    } else if (typeof spec.openapi === 'string' && /^3/.test(spec.openapi)) {
      log(`Received OpenAPI 3.0.x - going to validate...`)
      let valid = true
      try {
        valid = OASValidator.validateSync(spec, {})
      } catch (err) {
        reject(err)
      }
      if (!valid) {
        reject(new Error(`Validation of OpenAPI Specification failed`))
      } else {
        log(`OpenAPI Specification is validated`)
        resolve(translateOpenApiToGraphQL(spec, options))
      }
    }
  })
}

/*
 * Creates a GraphQL interface from the given OpenAPI Specification 3.0.x.
 *
 * @param  {object} oas OpenAPI Specification 3.0
 * @return {promise}    Resolves on GraphQLSchema, rejects on error during
 * schema creation
 */
const translateOpenApiToGraphQL = (oas, {headers, qs, viewer}) => {
  return new Promise((resolve, reject) => {
    log(`Translate valid OpenAPI specification to GraphQL...`)

    /**
     * Result of preprocessing OAS:
     *
     * {
     *  objectTypeDefs      // key: schemaName, val: JSON schema
     *  objectTypes         // key: schemaName, val: GraphQLObjectType
     *  inputObjectTypeDefs // key: schemaName, val: JSON schema
     *  inputObjectTypes    // key: schemaName, val: GraphQLInputObjectType
     *  saneMap             // key: sanitized value, val: raw value
     *  security            // key: schemaName, val: JSON schema
     *  operations {
     *    path
     *    method
     *    resSchemaName
     *    reqSchemaName
     *    reqSchemaRequired
     *    links
     *    parameters
     *    securityProtocols
     *  }
     * }
     *
     * @type {Object}
     */
    let data = Preprocessor.preprocessOas(oas)

    /**
     * Store options to data
     */
    data.options = {headers, qs, viewer}
    log(`Provided options: ${JSON.stringify(data.options)}`)

    /**
     * Holds on to the highest-level (entry-level) object types for queries
     * that are accessible in the schema to build.
     *
     * @type {Object}
     */
    let rootQueryFields = {}

    /**
     * Holds on to the highest-level (entry-level) object types for mutations
     * that are accessible in the schema to build.
     *
     * @type {Object}
     */
    let rootMutationFields = {}

    /**
     * Intermediate field used to input authentication credentials for queries
     *
     * @type {Object}
     */
    let viewerQueryFields = {}

    /**
     * Intermediate field used to input authentication credentials for mutations
     *
     * @type {Object}
     */
    let viewerMutationFields = {}

    /**
     * Translate every endpoint to GraphQL schemes.
     *
     * Do this first for endpoints that DO contain links, so that built up
     * GraphQL object types that are reused contain these links.
     *
     * This necessitates a second iteration, though, for the endpoints that
     * DO NOT have links.
     */
    for (let operationId in data.operations) {
      let operation = data.operations[operationId]
      if (Object.keys(operation.links).length > 0) {
        let field = getFieldForOperation(operation, data, oas)

        if (operation.method.toLowerCase() === 'get') {
          let saneName = Oas3Tools.beautifyAndStore(
            operation.resSchemaName,
            data.saneMap)
<<<<<<< HEAD
          if (Object.keys(operation.securityProtocols).length > 0 && data.options.viewer) {
            viewerQueryFields[saneName] = field
=======
          if (Object.keys(operation.securityProtocols).length > 0 && data.options.viewer !== false) {
            for (let protocolIndex in operation.securityProtocols) {
              for (let protocol in operation.securityProtocols[protocolIndex]) {
                if (typeof viewerQueryFields[protocol] !== 'object') {
                  viewerQueryFields[protocol] = {}
                }
                viewerQueryFields[protocol][saneName] = field
              }
            }
>>>>>>> 76c7794b
          } else {
            rootQueryFields[saneName] = field
          }
        } else {
          let saneName = Oas3Tools.beautifyAndStore(operationId, data.saneMap)
<<<<<<< HEAD
          if (Object.keys(operation.securityProtocols).length > 0 && data.options.viewer) {
            viewerMutationFields[saneName] = field
=======
          if (Object.keys(operation.securityProtocols).length > 0 && data.options.viewer !== false) {
            for (let protocolIndex in operation.securityProtocols) {
              for (let protocol in operation.securityProtocols[protocolIndex]) {
                if (typeof viewerMutationFields[protocol] !== 'object') {
                  viewerMutationFields[protocol] = {}
                }
                viewerMutationFields[protocol][saneName] = field
              }
            }
>>>>>>> 76c7794b
          } else {
            rootMutationFields[saneName] = field
          }
        }
      }
    }

    // ...and again for endpoints without links:
    for (let operationId in data.operations) {
      let operation = data.operations[operationId]
      if (Object.keys(operation.links).length === 0) {
        let field = getFieldForOperation(operation, data, oas)

        if (operation.method.toLowerCase() === 'get') {
          let saneName = Oas3Tools.beautifyAndStore(
            operation.resSchemaName,
            data.saneMap)
          if (Object.keys(operation.securityProtocols).length > 0 && data.options.viewer !== false) {
            for (let protocolIndex in operation.securityProtocols) {
              for (let protocol in operation.securityProtocols[protocolIndex]) {
                if (typeof viewerQueryFields[protocol] !== 'object') {
                  viewerQueryFields[protocol] = {}
                }
                viewerQueryFields[protocol][saneName] = field
              }
            }
          } else {
            rootQueryFields[saneName] = field
          }
        } else {
          let saneName = Oas3Tools.beautifyAndStore(operationId, data.saneMap)
          if (Object.keys(operation.securityProtocols).length > 0 && data.options.viewer !== false) {
            for (let protocolIndex in operation.securityProtocols) {
              for (let protocol in operation.securityProtocols[protocolIndex]) {
                if (typeof viewerMutationFields[protocol] !== 'object') {
                  viewerMutationFields[protocol] = {}
                }
                viewerMutationFields[protocol][saneName] = field
              }
            }
          } else {
            rootMutationFields[saneName] = field
          }
        }
      }
    }

    // create and add viewer object types to the query and mutation object types if applicable
    if (Object.keys(viewerQueryFields).length > 0) {
      let allFields = {}
      for (let protocol in viewerQueryFields) {
        Object.assign(allFields, viewerQueryFields[protocol])

        let objectName = Oas3Tools.beautify('QueryViewer_' + (protocol))
        let {viewerOT, args, resolve} = AuthBuilder.getViewerOT(data,
          viewerQueryFields[protocol], objectName, data.security[protocol])
        rootQueryFields[objectName] = {
          type: viewerOT,
          resolve,
          args
        }
      }
      let {viewerOT, args, resolve} = AuthBuilder.getViewerOT(data, allFields, 'QueryViewerAnyAuth')
      rootQueryFields.QueryViewerAnyAuth = {
        type: viewerOT,
        resolve,
        args
      }
    }

    if (Object.keys(viewerMutationFields).length > 0) {
      let allFields = {}
      for (let protocol in viewerMutationFields) {
        Object.assign(allFields, viewerMutationFields[protocol])

        let objectName = Oas3Tools.beautify('MutationViewer_' + (protocol))
        let {viewerOT, args, resolve} = AuthBuilder.getViewerOT(data, viewerMutationFields[protocol], objectName, data.security[protocol])
        rootMutationFields[objectName] = {
          type: viewerOT,
          resolve,
          args
        }
      }
      let {viewerOT, args, resolve} = AuthBuilder.getViewerOT(data, allFields, 'MutationViewerAnyAuth')
      rootMutationFields.MutationViewerAnyAuth = {
        type: viewerOT,
        resolve,
        args
      }
    }

    // build up the schema:
    let schemaDef = {}
    if (Object.keys(rootQueryFields).length > 0) {
      schemaDef.query = new GraphQLObjectType({
        name: 'RootQueryType',
        fields: rootQueryFields
      })
    } else {
      schemaDef.query = GraphQLTools.getEmptyObjectType()
    }
    if (Object.keys(rootMutationFields).length > 0) {
      schemaDef.mutation = new GraphQLObjectType({
        name: 'RootMutationType',
        fields: rootMutationFields
      })
    }

    let schema = new GraphQLSchema(schemaDef)

    resolve(schema)
  })
}

/**
 * Creates the field object for a given operation.
 *
 * @param  {object} operation Operation as produced by preprocessing
 * @param  {object} data      Data produced by preprocessing
 * @param  {object} oas       OpenAPI Specification 3.0
 * @return {object}           Field object
 */
const getFieldForOperation = (operation, data, oas) => {
  // determine type:
  let type = data.objectTypes[operation.resSchemaName]
  if (typeof type === 'undefined') {
    type = SchemaBuilder.getObjectType({
      name: operation.resSchemaName,
      schema: data.objectTypeDefs[operation.resSchemaName],
      data: data,
      links: operation.links,
      oas
    })
  }

  // determine resolve function:
  let resolve = ResolverBuilder.getResolver({
    operation,
    oas,
    payloadName: operation.reqSchemaName,
    data
  })

  // determine args:
  let args = SchemaBuilder.getArgs({
    parameters: operation.parameters,
    reqSchemaName: operation.reqSchemaName,
    oas,
    data,
    reqSchemaRequired: operation.reqSchemaRequired
  })

  return {
    type: type,
    resolve: resolve,
    args: args
  }
}

module.exports = {
  createGraphQlSchema
}<|MERGE_RESOLUTION|>--- conflicted
+++ resolved
@@ -166,56 +166,6 @@
     for (let operationId in data.operations) {
       let operation = data.operations[operationId]
       if (Object.keys(operation.links).length > 0) {
-        let field = getFieldForOperation(operation, data, oas)
-
-        if (operation.method.toLowerCase() === 'get') {
-          let saneName = Oas3Tools.beautifyAndStore(
-            operation.resSchemaName,
-            data.saneMap)
-<<<<<<< HEAD
-          if (Object.keys(operation.securityProtocols).length > 0 && data.options.viewer) {
-            viewerQueryFields[saneName] = field
-=======
-          if (Object.keys(operation.securityProtocols).length > 0 && data.options.viewer !== false) {
-            for (let protocolIndex in operation.securityProtocols) {
-              for (let protocol in operation.securityProtocols[protocolIndex]) {
-                if (typeof viewerQueryFields[protocol] !== 'object') {
-                  viewerQueryFields[protocol] = {}
-                }
-                viewerQueryFields[protocol][saneName] = field
-              }
-            }
->>>>>>> 76c7794b
-          } else {
-            rootQueryFields[saneName] = field
-          }
-        } else {
-          let saneName = Oas3Tools.beautifyAndStore(operationId, data.saneMap)
-<<<<<<< HEAD
-          if (Object.keys(operation.securityProtocols).length > 0 && data.options.viewer) {
-            viewerMutationFields[saneName] = field
-=======
-          if (Object.keys(operation.securityProtocols).length > 0 && data.options.viewer !== false) {
-            for (let protocolIndex in operation.securityProtocols) {
-              for (let protocol in operation.securityProtocols[protocolIndex]) {
-                if (typeof viewerMutationFields[protocol] !== 'object') {
-                  viewerMutationFields[protocol] = {}
-                }
-                viewerMutationFields[protocol][saneName] = field
-              }
-            }
->>>>>>> 76c7794b
-          } else {
-            rootMutationFields[saneName] = field
-          }
-        }
-      }
-    }
-
-    // ...and again for endpoints without links:
-    for (let operationId in data.operations) {
-      let operation = data.operations[operationId]
-      if (Object.keys(operation.links).length === 0) {
         let field = getFieldForOperation(operation, data, oas)
 
         if (operation.method.toLowerCase() === 'get') {
@@ -252,6 +202,46 @@
       }
     }
 
+    // ...and again for endpoints without links:
+    for (let operationId in data.operations) {
+      let operation = data.operations[operationId]
+      if (Object.keys(operation.links).length === 0) {
+        let field = getFieldForOperation(operation, data, oas)
+
+        if (operation.method.toLowerCase() === 'get') {
+          let saneName = Oas3Tools.beautifyAndStore(
+            operation.resSchemaName,
+            data.saneMap)
+          if (Object.keys(operation.securityProtocols).length > 0 && data.options.viewer !== false) {
+            for (let protocolIndex in operation.securityProtocols) {
+              for (let protocol in operation.securityProtocols[protocolIndex]) {
+                if (typeof viewerQueryFields[protocol] !== 'object') {
+                  viewerQueryFields[protocol] = {}
+                }
+                viewerQueryFields[protocol][saneName] = field
+              }
+            }
+          } else {
+            rootQueryFields[saneName] = field
+          }
+        } else {
+          let saneName = Oas3Tools.beautifyAndStore(operationId, data.saneMap)
+          if (Object.keys(operation.securityProtocols).length > 0 && data.options.viewer !== false) {
+            for (let protocolIndex in operation.securityProtocols) {
+              for (let protocol in operation.securityProtocols[protocolIndex]) {
+                if (typeof viewerMutationFields[protocol] !== 'object') {
+                  viewerMutationFields[protocol] = {}
+                }
+                viewerMutationFields[protocol][saneName] = field
+              }
+            }
+          } else {
+            rootMutationFields[saneName] = field
+          }
+        }
+      }
+    }
+
     // create and add viewer object types to the query and mutation object types if applicable
     if (Object.keys(viewerQueryFields).length > 0) {
       let allFields = {}
